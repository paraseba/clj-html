--- conflicted
+++ resolved
@@ -90,11 +90,7 @@
   (let [tag+           (name (first tree))
         maybe-attrs    (second tree)
         no-attrs-body  (next tree)
-<<<<<<< HEAD
-        yes-attrs-body (next (next tree))]
-=======
         yes-attrs-body (nnext tree)]
->>>>>>> 69bcee2a
     (if (map? maybe-attrs)
       (if (nil? yes-attrs-body)
         (expand-closing-tag+ tag+ maybe-attrs)
@@ -106,11 +102,7 @@
 (defn- expand-tree [tree]
   "Returns a flat list of forms to evaualte and append to render a tree."
   (cond
-<<<<<<< HEAD
     (or (not (coll? tree)) (list? tree) (instance? clojure.lang.Cons tree))
-=======
-    (or (not (coll? tree)) (list? tree) (instance? clojure.lang.LazySeq tree))
->>>>>>> 69bcee2a
       (list tree)
     (and (vector? tree) (keyword? (first tree)))
       (expand-tag+-tree tree)
@@ -121,16 +113,6 @@
   "Returns a seq of forms corresponding to the given seq but with adjacenct
   strings concatenated together."
   [forms]
-<<<<<<< HEAD
-  (lazy-seq
-    (when-let [s (seq forms)]
-      (let [x (first forms)]
-        (if (string? x)
-          (cons   (apply str (take-while string? s))
-                  (coalesce-strings (drop-while string? s)))
-          (concat (take-while (comp not string?) s)
-                  (coalesce-strings (drop-while (comp not string?) s))))))))
-=======
   (when (seq forms)
     (let [x (first forms)]
       (lazy-seq
@@ -139,7 +121,6 @@
                 (coalesce-strings (drop-while string? forms)))
           (concat (take-while (comp not string?) forms)
                   (coalesce-strings (drop-while (comp not string?) forms))))))))
->>>>>>> 69bcee2a
 
 (defvar- html-builder-sym 'html-builder
   "Symbol used for the local variable holding the StringBuilder that collects
