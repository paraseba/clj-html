(in-ns 'clj-html.core)

(defmacro- if2
  "2 x 2 if."
  [a-test b-test a-b a-not-b not-a-b not-a-not-b]
  `(if ~a-test
     (if ~b-test
       ~a-b
       ~a-not-b)
      (if ~b-test
        ~not-a-b
        ~not-a-not-b)))

(defn- separate-map
  "Returns two maps, the first for which the entires satisfy (f entry), the
  second for which the entries do not. The type of the returned maps will
  be the same as the given map."
  [f h]
  [(into (empty h) (filter f h))
   (into (empty h) (remove f h))])

(defn- compact
  "Returns a lazy seq corresponding to the given coll, without nil values"
  [coll]
  (filter #(not (= % nil)) coll))

(defn- flatten1
  "Returns a seq for coll that has been flattened 1 level deep."
  [coll]
<<<<<<< HEAD
  (lazy-seq
    (when-let [s (seq coll)]
      (let [s-first (first s)
            s-rest  (rest s)]
        (if (seq? s-first)
          (concat s-first (flatten1 s-rest))
          (cons   s-first (flatten1 s-rest)))))))
=======
  (if-let [coll-seq (seq coll)]
    (lazy-seq
      (if (seq? (first coll-seq))
        (concat (first coll-seq) (flatten1 (rest coll-seq)))
        (cons   (first coll-seq) (flatten1 (rest coll-seq)))))))
>>>>>>> 69bcee2a
<|MERGE_RESOLUTION|>--- conflicted
+++ resolved
@@ -27,18 +27,8 @@
 (defn- flatten1
   "Returns a seq for coll that has been flattened 1 level deep."
   [coll]
-<<<<<<< HEAD
-  (lazy-seq
-    (when-let [s (seq coll)]
-      (let [s-first (first s)
-            s-rest  (rest s)]
-        (if (seq? s-first)
-          (concat s-first (flatten1 s-rest))
-          (cons   s-first (flatten1 s-rest)))))))
-=======
   (if-let [coll-seq (seq coll)]
     (lazy-seq
       (if (seq? (first coll-seq))
         (concat (first coll-seq) (flatten1 (rest coll-seq)))
-        (cons   (first coll-seq) (flatten1 (rest coll-seq)))))))
->>>>>>> 69bcee2a
+        (cons   (first coll-seq) (flatten1 (rest coll-seq)))))))